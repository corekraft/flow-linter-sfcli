--- conflicted
+++ resolved
@@ -13,11 +13,7 @@
     "cosmiconfig": "^8.1.3",
     "fs-extra": "^11.1.1",
     "glob": "^7.1.7",
-<<<<<<< HEAD
-    "lightning-flow-scanner-core": "^2.2.0",
-=======
     "lightning-flow-scanner-core": "^2.4.0",
->>>>>>> 2ce95574
     "tslib": "^1",
     "xml2js": "^0.4.23"
   },
