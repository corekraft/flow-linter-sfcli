--- conflicted
+++ resolved
@@ -207,35 +207,9 @@
       " flows.";
     const summary = { flowsNumber:flowsNumber, errors: errornr, message, errorLevelsDetails: errorLevelsNumber };
     this.ux.styledHeader(summary.message);
-<<<<<<< HEAD
-    if (errors.length > 0) {
-      for (const lintResult of errors) {
-        if (!this.flags.throwerrors) {
-          this.ux.warn(
-            'The rule "' + lintResult.ruleName + '" has been violated in flow "' + lintResult.flowName + '" at node "' + lintResult.details.name + '" of type "' + lintResult.details.type +'". ' + lintResult.description
-            );
-        } else {
-          throw new SfdxError(
-            'The rule "' +
-              lintResult.ruleName +
-              '" has been violated in flow "' +
-              lintResult.flowName +
-              '" at node "' +
-              lintResult.details.name +
-              '" of type "' +
-              lintResult.details.type +
-              '". ' +
-              lintResult.description
-          );
-        }
-      }
-    }
-    return { summary, results: errors };
-=======
 
     // Set status code = 1 if there are errors, that will make cli exit with code 1 when not in --json mode
     return { summary, status: status, results: errors };
->>>>>>> 611668e0
   }
 
   // lightning flow scanner can be customized using a local config file .flow-scanner.yml
